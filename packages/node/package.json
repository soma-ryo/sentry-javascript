--- conflicted
+++ resolved
@@ -1,10 +1,6 @@
 {
   "name": "@sentry/node",
-<<<<<<< HEAD
-  "version": "5.8.0-beta.1",
-=======
   "version": "5.9.0",
->>>>>>> cd661991
   "description": "Offical Sentry SDK for Node.js",
   "repository": "git://github.com/getsentry/sentry-javascript.git",
   "homepage": "https://github.com/getsentry/sentry-javascript/tree/master/packages/node",
@@ -20,15 +16,6 @@
     "access": "public"
   },
   "dependencies": {
-<<<<<<< HEAD
-    "@sentry/core": "5.8.0-beta.1",
-    "@sentry/hub": "5.8.0-beta.1",
-    "@sentry/types": "5.8.0-beta.1",
-    "@sentry/utils": "5.8.0-beta.1",
-    "cookie": "0.3.1",
-    "https-proxy-agent": "2.2.1",
-    "lru_map": "0.3.3",
-=======
     "@sentry/core": "5.8.0",
     "@sentry/hub": "5.8.0",
     "@sentry/types": "5.7.1",
@@ -36,7 +23,6 @@
     "cookie": "^0.3.1",
     "https-proxy-agent": "^3.0.0",
     "lru_map": "^0.3.3",
->>>>>>> cd661991
     "tslib": "^1.9.3"
   },
   "devDependencies": {
